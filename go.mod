--- conflicted
+++ resolved
@@ -50,12 +50,8 @@
 	github.com/tidwall/match v1.1.1 // indirect
 	github.com/tidwall/pretty v1.2.1 // indirect
 	golang.org/x/mod v0.18.0 // indirect
-<<<<<<< HEAD
-	golang.org/x/sys v0.31.0 // indirect
-	golang.org/x/text v0.23.0 // indirect
-=======
-	golang.org/x/sys v0.32.0 // indirect
->>>>>>> ad40dcbb
+  golang.org/x/sys v0.32.0 // indirect
+  golang.org/x/text v0.23.0 // indirect
 	golang.org/x/tools v0.22.0 // indirect
 	google.golang.org/protobuf v1.35.1 // indirect
 )
