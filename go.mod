module github.com/corazawaf/coraza/v3

go 1.23.0

// Testing dependencies:
// - go-mockdns
// - go-modsecurity (optional)

// Development dependencies:
// - mage

// Build dependencies:
// - libinjection-go
// - aho-corasick
// - gjson
// - binaryregexp
// - ocsf-schema-golang

require (
	github.com/anuraaga/go-modsecurity v0.0.0-20220824035035-b9a4099778df
	github.com/corazawaf/coraza-coreruleset v0.0.0-20240226094324-415b1017abdc
	github.com/corazawaf/libinjection-go v0.2.2
	github.com/foxcpp/go-mockdns v1.1.0
	github.com/jcchavezs/mergefs v0.1.0
	github.com/kaptinlin/jsonschema v0.2.2
	github.com/magefile/mage v1.15.1-0.20241126214340-bdc92f694516
	github.com/mccutchen/go-httpbin/v2 v2.18.2
	github.com/petar-dambovaliev/aho-corasick v0.0.0-20250424160509-463d218d4745
	github.com/tidwall/gjson v1.18.0
	github.com/valllabh/ocsf-schema-golang v1.0.3
	golang.org/x/net v0.41.0
	golang.org/x/sync v0.15.0
	rsc.io/binaryregexp v0.2.0
)

require (
	github.com/davecgh/go-spew v1.1.2-0.20180830191138-d8f796af33cc // indirect
	github.com/fatih/color v1.18.0 // indirect
	github.com/goccy/go-json v0.10.3 // indirect
	github.com/goccy/go-yaml v1.13.4 // indirect
	github.com/gotnospirit/makeplural v0.0.0-20180622080156-a5f48d94d976 // indirect
	github.com/gotnospirit/messageformat v0.0.0-20221001023931-dfe49f1eb092 // indirect
	github.com/kaptinlin/go-i18n v0.1.3 // indirect
	github.com/mattn/go-colorable v0.1.13 // indirect
	github.com/mattn/go-isatty v0.0.20 // indirect
	github.com/miekg/dns v1.1.57 // indirect
	github.com/pmezard/go-difflib v1.0.1-0.20181226105442-5d4384ee4fb2 // indirect
	github.com/stretchr/testify v1.10.0 // indirect
	github.com/tidwall/match v1.1.1 // indirect
	github.com/tidwall/pretty v1.2.1 // indirect
<<<<<<< HEAD
	golang.org/x/mod v0.18.0 // indirect
	golang.org/x/sys v0.32.0 // indirect
	golang.org/x/text v0.24.0 // indirect
	golang.org/x/tools v0.22.0 // indirect
=======
	golang.org/x/mod v0.25.0 // indirect
	golang.org/x/sys v0.33.0 // indirect
	golang.org/x/tools v0.33.0 // indirect
>>>>>>> b1901193
	google.golang.org/protobuf v1.35.1 // indirect
)

retract v3.2.2<|MERGE_RESOLUTION|>--- conflicted
+++ resolved
@@ -48,16 +48,9 @@
 	github.com/stretchr/testify v1.10.0 // indirect
 	github.com/tidwall/match v1.1.1 // indirect
 	github.com/tidwall/pretty v1.2.1 // indirect
-<<<<<<< HEAD
-	golang.org/x/mod v0.18.0 // indirect
-	golang.org/x/sys v0.32.0 // indirect
-	golang.org/x/text v0.24.0 // indirect
-	golang.org/x/tools v0.22.0 // indirect
-=======
 	golang.org/x/mod v0.25.0 // indirect
 	golang.org/x/sys v0.33.0 // indirect
 	golang.org/x/tools v0.33.0 // indirect
->>>>>>> b1901193
 	google.golang.org/protobuf v1.35.1 // indirect
 )
 
